--- conflicted
+++ resolved
@@ -5,12 +5,8 @@
 ## StreamChat
 ### ✅ Added
 - `quotesEnabled` property is added to the `ChannelConfig` [#1891](https://github.com/GetStream/stream-chat-swift/issues/1891)
-<<<<<<< HEAD
 - Expose `readBy/readByCount` on `ChatMessage` containing info about users who has seen this message. These fields are populated only for messages sent by the current user. [#1887](https://github.com/GetStream/stream-chat-swift/issues/1887)
 - Expose number of unread silent messages and thread replies on `ChatChannel` [#1904](https://github.com/GetStream/stream-chat-swift/issues/1904)
-=======
-
->>>>>>> 70392503
 ### 🔄 Changed
 - Assertions are no longer thrown by default. Check `StreamRuntimeCheck` to enable them [#1885](https://github.com/GetStream/stream-chat-swift/pull/1885)
 - Local Storage is enabled by default. You can read more [here](https://getstream.io/chat/docs/sdk/ios/guides/offline-support) [#1890](https://github.com/GetStream/stream-chat-swift/pull/1890)
@@ -21,18 +17,13 @@
 - Fixed support for multiple active channel lists at the same time [#1879](https://github.com/GetStream/stream-chat-swift/pull/1879)
 
 ## StreamChatUI
-<<<<<<< HEAD
+### 💥 Removed
+- The `toVCSnapshot`, `fromVCSnapshot` and `containerTransitionImageView` properties were removed `ZoomAnimator` because they were the root cause of animation issues when presenting the popup actions [#1899](https://github.com/GetStream/stream-chat-swift/issues/1899)
 ### ✅ Added
 - Quote message action visibility can be controlled from the dashboard [#1891](https://github.com/GetStream/stream-chat-swift/issues/1891)
 - Show delivery status indicator for messages sent by the current user. [#1887](https://github.com/GetStream/stream-chat-swift/issues/1887)
-=======
-### 💥 Removed
-- The `toVCSnapshot`, `fromVCSnapshot` and `containerTransitionImageView` properties were removed `ZoomAnimator` because they were the root cause of animation issues when presenting the popup actions [#1899](https://github.com/GetStream/stream-chat-swift/issues/1899)
->>>>>>> 70392503
 ### 🔄 Changed
 - The time interval between 2 messages so they are grouped in the UI is changed from `30 sec` to `60 sec` [#1893](https://github.com/GetStream/stream-chat-swift/issues/1893)
-### ✅ Added
-- Quote message action visibility can be controlled from the dashboard [#1891](https://github.com/GetStream/stream-chat-swift/issues/1891)
 ### 🐞 Fixed
 - Fix full screen live photos weird flicker when presented / dismissed to / from full screen [#1899](https://github.com/GetStream/stream-chat-swift/issues/1899)
 - Timestamp not being shown for the message when the next message is error [#1893](https://github.com/GetStream/stream-chat-swift/issues/1893)
